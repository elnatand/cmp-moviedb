package com.elna.moviedb.feature.movies.ui.movie_details

<<<<<<< HEAD
import androidx.compose.animation.AnimatedVisibility
import androidx.compose.animation.AnimatedVisibilityScope
import androidx.compose.animation.SharedTransitionLayout
import androidx.compose.animation.SharedTransitionScope
=======
import androidx.compose.foundation.background
>>>>>>> 6101bcb7
import androidx.compose.foundation.layout.Arrangement
import androidx.compose.foundation.layout.Box
import androidx.compose.foundation.layout.Column
import androidx.compose.foundation.layout.FlowRow
import androidx.compose.foundation.layout.Row
import androidx.compose.foundation.layout.fillMaxSize
import androidx.compose.foundation.layout.fillMaxWidth
import androidx.compose.foundation.layout.padding
import androidx.compose.foundation.rememberScrollState
import androidx.compose.foundation.verticalScroll
import androidx.compose.material.icons.Icons
import androidx.compose.material.icons.filled.DateRange
import androidx.compose.material.icons.filled.Language
import androidx.compose.material.icons.filled.Timer
import androidx.compose.material3.MaterialTheme
import androidx.compose.material3.SuggestionChip
import androidx.compose.material3.SuggestionChipDefaults
import androidx.compose.material3.Text
import androidx.compose.runtime.Composable
import androidx.compose.runtime.collectAsState
import androidx.compose.runtime.getValue
import androidx.compose.ui.Alignment
import androidx.compose.ui.Modifier
import androidx.compose.ui.tooling.preview.Preview
import androidx.compose.ui.unit.dp
import com.elna.moviedb.core.model.MovieDetails
import com.elna.moviedb.core.ui.design_system.AppErrorComponent
import com.elna.moviedb.core.ui.design_system.AppLoader
import com.elna.moviedb.feature.movies.model.MovieDetailsEvent
import com.elna.moviedb.feature.movies.model.MovieDetailsUiState
import com.elna.moviedb.feature.movies.ui.components.BoxOfficeItem
import com.elna.moviedb.feature.movies.ui.components.CastSection
import com.elna.moviedb.feature.movies.ui.components.InfoItem
import com.elna.moviedb.feature.movies.ui.components.MovieHeroSection
import com.elna.moviedb.feature.movies.ui.components.SectionCard
import com.elna.moviedb.feature.movies.ui.components.TrailersSection
import com.elna.moviedb.resources.Res
import com.elna.moviedb.resources.box_office
import com.elna.moviedb.resources.budget
import com.elna.moviedb.resources.genres
import com.elna.moviedb.resources.language
import com.elna.moviedb.resources.minutes_suffix
import com.elna.moviedb.resources.overview
import com.elna.moviedb.resources.production_companies
import com.elna.moviedb.resources.production_countries
import com.elna.moviedb.resources.release
import com.elna.moviedb.resources.revenue
import com.elna.moviedb.resources.runtime
import org.jetbrains.compose.resources.stringResource
import org.koin.compose.viewmodel.koinViewModel
import org.koin.core.parameter.parametersOf

@Composable
fun MovieDetailsScreen(
    movieId: Int,
    onCastMemberClick: (Int) -> Unit = {},
    sharedTransitionScope: SharedTransitionScope,
    animatedVisibilityScope: AnimatedVisibilityScope
) {
    val viewModel = koinViewModel<MovieDetailsViewModel> { parametersOf(movieId) }
    val uiState by viewModel.uiState.collectAsState()

    MovieDetailsScreen(
        uiState = uiState,
        onRetry = { viewModel.onEvent(MovieDetailsEvent.Retry) },
        onCastMemberClick = onCastMemberClick,
        sharedTransitionScope = sharedTransitionScope,
        animatedVisibilityScope = animatedVisibilityScope
    )
}


@Composable
private fun MovieDetailsScreen(
    uiState: MovieDetailsUiState,
    onRetry: () -> Unit,
    onCastMemberClick: (Int) -> Unit = {},
    sharedTransitionScope: SharedTransitionScope,
    animatedVisibilityScope: AnimatedVisibilityScope
) {
    Box(
        contentAlignment = Alignment.Center,
        modifier = Modifier
            .fillMaxSize()
            .background(MaterialTheme.colorScheme.background),
    ) {
        when (uiState) {
            is MovieDetailsUiState.Loading -> AppLoader()

            is MovieDetailsUiState.Error -> AppErrorComponent(
                onRetry = onRetry
            )

            is MovieDetailsUiState.Success -> {
                MovieDetailsContent(
                    movie = uiState.movieDetails,
                    onCastMemberClick = onCastMemberClick,
                    sharedTransitionScope = sharedTransitionScope,
                    animatedVisibilityScope = animatedVisibilityScope
                )
            }
        }
    }
}


@Composable
private fun MovieDetailsContent(
    movie: MovieDetails,
    onCastMemberClick: (Int) -> Unit = {},
    sharedTransitionScope: SharedTransitionScope,
    animatedVisibilityScope: AnimatedVisibilityScope
) {
    Column(
        modifier = Modifier
            .fillMaxSize()
            .verticalScroll(rememberScrollState())
    ) {
        MovieHeroSection(
            movie = movie,
            sharedTransitionScope = sharedTransitionScope,
            animatedVisibilityScope = animatedVisibilityScope
        )

        // Main Content
        Column(
            modifier = Modifier.padding(16.dp),
            verticalArrangement = Arrangement.spacedBy(24.dp)
        ) {
            // Quick Info Row
            Row(
                modifier = Modifier.fillMaxWidth(),
                horizontalArrangement = Arrangement.SpaceEvenly
            ) {
                movie.releaseDate?.let { date ->
                    InfoItem(
                        icon = Icons.Default.DateRange,
                        label = stringResource(Res.string.release),
                        value = date.take(4)
                    )
                }

                movie.runtime?.let { runtime ->
                    InfoItem(
                        icon = Icons.Default.Timer,
                        label = stringResource(Res.string.runtime),
                        value = "$runtime ${stringResource(Res.string.minutes_suffix)}"
                    )
                }

                movie.originalLanguage?.let { language ->
                    InfoItem(
                        icon = Icons.Default.Language,
                        label = stringResource(Res.string.language),
                        value = language.uppercase()
                    )
                }
            }

            // Overview Section
            movie.overview.takeIf { it.isNotBlank() }?.let { overview ->
                SectionCard(
                    title = stringResource(Res.string.overview),
                    content = {
                        Text(
                            text = overview,
                            style = MaterialTheme.typography.bodyMedium,
                            lineHeight = MaterialTheme.typography.bodyMedium.lineHeight * 1.2
                        )
                    }
                )
            }

            // Trailers Section
            movie.trailers?.takeIf { it.isNotEmpty() }?.let { trailers ->
                TrailersSection(trailers = trailers)
            }

            // Cast Section
            CastSection(
                movie = movie,
                onCastMemberClick = onCastMemberClick
            )

            // Genres Section
            movie.genres?.takeIf { it.isNotEmpty() }?.let { genres ->
                SectionCard(
                    title = stringResource(Res.string.genres),
                    content = {
                        FlowRow(
                            horizontalArrangement = Arrangement.spacedBy(8.dp),
                            verticalArrangement = Arrangement.spacedBy(8.dp)
                        ) {
                            genres.forEach { genre ->
                                SuggestionChip(
                                    onClick = { },
                                    label = { Text(genre) },
                                    colors = SuggestionChipDefaults.suggestionChipColors(
                                        containerColor = MaterialTheme.colorScheme.primaryContainer
                                    )
                                )
                            }
                        }
                    }
                )
            }

            // Box Office Section
            if (movie.budget != null || movie.revenue != null) {
                SectionCard(
                    title = stringResource(Res.string.box_office),
                    content = {
                        Column(verticalArrangement = Arrangement.spacedBy(12.dp)) {
                            movie.budget?.takeIf { it > 0 }?.let { budget ->
                                BoxOfficeItem(
                                    label = stringResource(Res.string.budget),
                                    amount = budget
                                )
                            }
                            movie.revenue?.takeIf { it > 0 }?.let { revenue ->
                                BoxOfficeItem(
                                    label = stringResource(Res.string.revenue),
                                    amount = revenue
                                )
                            }
                        }
                    }
                )
            }

            // Production Section
            movie.productionCompanies?.takeIf { it.isNotEmpty() }?.let { companies ->
                SectionCard(
                    title = stringResource(Res.string.production_companies),
                    content = {
                        FlowRow(
                            horizontalArrangement = Arrangement.spacedBy(8.dp),
                            verticalArrangement = Arrangement.spacedBy(8.dp)
                        ) {
                            companies.forEach { company ->
                                SuggestionChip(
                                    onClick = { },
                                    label = { Text(company) }
                                )
                            }
                        }
                    }
                )
            }

            // Countries Section
            movie.productionCountries?.takeIf { it.isNotEmpty() }?.let { countries ->
                SectionCard(
                    title = stringResource(Res.string.production_countries),
                    content = {
                        Text(
                            text = countries.joinToString(", "),
                            style = MaterialTheme.typography.bodyMedium
                        )
                    }
                )
            }
        }
    }
}

@Preview
@Composable
private fun MovieDetailsScreenSuccessPreview() {
    val sampleMovie = MovieDetails(
        id = 1,
        title = "Sample Movie",
        overview = "This is a sample movie overview that demonstrates how the movie details screen looks with content.",
        posterPath = "/sample_poster.jpg",
        backdropPath = "/sample_backdrop.jpg",
        releaseDate = "2023-12-01",
        voteAverage = 8.5,
        voteCount = 1250,
        runtime = 142,
        tagline = "An amazing cinematic experience",
        genres = listOf("Action", "Adventure", "Sci-Fi"),
        originalLanguage = "en",
        budget = 150000000,
        revenue = 750000000,
        productionCompanies = listOf("Marvel Studios", "Disney"),
        productionCountries = listOf("United States", "United Kingdom"),
        adult = false,
        homepage = "https://example.com",
        imdbId = "tt1234567",
        originalTitle = "Sample Movie",
        popularity = 85.5,
        status = "Released",
        spokenLanguages = listOf("English", "Spanish")
    )

    SharedTransitionLayout {
        AnimatedVisibility(visible = true) {
            MovieDetailsScreen(
                uiState = MovieDetailsUiState.Success(sampleMovie),
                onRetry = {},
                sharedTransitionScope = this@SharedTransitionLayout,
                animatedVisibilityScope = this@AnimatedVisibility
            )
        }
    }
}

@Preview
@Composable
private fun MovieDetailsScreenLoadingPreview() {
    SharedTransitionLayout {
        AnimatedVisibility(visible = true) {
            MovieDetailsScreen(
                uiState = MovieDetailsUiState.Loading,
                onRetry = {},
                sharedTransitionScope = this@SharedTransitionLayout,
                animatedVisibilityScope = this@AnimatedVisibility
            )
        }
    }
}

@Preview
@Composable
private fun MovieDetailsScreenErrorPreview() {
    SharedTransitionLayout {
        AnimatedVisibility(visible = true) {
            MovieDetailsScreen(
                uiState = MovieDetailsUiState.Error("Failed to load movie details. Please check your internet connection."),
                onRetry = {},
                sharedTransitionScope = this@SharedTransitionLayout,
                animatedVisibilityScope = this@AnimatedVisibility
            )
        }
    }
}<|MERGE_RESOLUTION|>--- conflicted
+++ resolved
@@ -1,13 +1,6 @@
 package com.elna.moviedb.feature.movies.ui.movie_details
 
-<<<<<<< HEAD
-import androidx.compose.animation.AnimatedVisibility
-import androidx.compose.animation.AnimatedVisibilityScope
-import androidx.compose.animation.SharedTransitionLayout
-import androidx.compose.animation.SharedTransitionScope
-=======
 import androidx.compose.foundation.background
->>>>>>> 6101bcb7
 import androidx.compose.foundation.layout.Arrangement
 import androidx.compose.foundation.layout.Box
 import androidx.compose.foundation.layout.Column
@@ -31,13 +24,11 @@
 import androidx.compose.runtime.getValue
 import androidx.compose.ui.Alignment
 import androidx.compose.ui.Modifier
-import androidx.compose.ui.tooling.preview.Preview
 import androidx.compose.ui.unit.dp
 import com.elna.moviedb.core.model.MovieDetails
 import com.elna.moviedb.core.ui.design_system.AppErrorComponent
 import com.elna.moviedb.core.ui.design_system.AppLoader
 import com.elna.moviedb.feature.movies.model.MovieDetailsEvent
-import com.elna.moviedb.feature.movies.model.MovieDetailsUiState
 import com.elna.moviedb.feature.movies.ui.components.BoxOfficeItem
 import com.elna.moviedb.feature.movies.ui.components.CastSection
 import com.elna.moviedb.feature.movies.ui.components.InfoItem
@@ -57,15 +48,14 @@
 import com.elna.moviedb.resources.revenue
 import com.elna.moviedb.resources.runtime
 import org.jetbrains.compose.resources.stringResource
+import androidx.compose.ui.tooling.preview.Preview
 import org.koin.compose.viewmodel.koinViewModel
 import org.koin.core.parameter.parametersOf
 
 @Composable
 fun MovieDetailsScreen(
     movieId: Int,
-    onCastMemberClick: (Int) -> Unit = {},
-    sharedTransitionScope: SharedTransitionScope,
-    animatedVisibilityScope: AnimatedVisibilityScope
+    onCastMemberClick: (Int) -> Unit = {}
 ) {
     val viewModel = koinViewModel<MovieDetailsViewModel> { parametersOf(movieId) }
     val uiState by viewModel.uiState.collectAsState()
@@ -73,20 +63,16 @@
     MovieDetailsScreen(
         uiState = uiState,
         onRetry = { viewModel.onEvent(MovieDetailsEvent.Retry) },
-        onCastMemberClick = onCastMemberClick,
-        sharedTransitionScope = sharedTransitionScope,
-        animatedVisibilityScope = animatedVisibilityScope
+        onCastMemberClick = onCastMemberClick
     )
 }
 
 
 @Composable
 private fun MovieDetailsScreen(
-    uiState: MovieDetailsUiState,
+    uiState: MovieDetailsViewModel.MovieDetailsUiState,
     onRetry: () -> Unit,
-    onCastMemberClick: (Int) -> Unit = {},
-    sharedTransitionScope: SharedTransitionScope,
-    animatedVisibilityScope: AnimatedVisibilityScope
+    onCastMemberClick: (Int) -> Unit = {}
 ) {
     Box(
         contentAlignment = Alignment.Center,
@@ -95,18 +81,16 @@
             .background(MaterialTheme.colorScheme.background),
     ) {
         when (uiState) {
-            is MovieDetailsUiState.Loading -> AppLoader()
-
-            is MovieDetailsUiState.Error -> AppErrorComponent(
+            is MovieDetailsViewModel.MovieDetailsUiState.Loading -> AppLoader()
+
+            is MovieDetailsViewModel.MovieDetailsUiState.Error -> AppErrorComponent(
                 onRetry = onRetry
             )
 
-            is MovieDetailsUiState.Success -> {
+            is MovieDetailsViewModel.MovieDetailsUiState.Success -> {
                 MovieDetailsContent(
                     movie = uiState.movieDetails,
-                    onCastMemberClick = onCastMemberClick,
-                    sharedTransitionScope = sharedTransitionScope,
-                    animatedVisibilityScope = animatedVisibilityScope
+                    onCastMemberClick = onCastMemberClick
                 )
             }
         }
@@ -117,20 +101,15 @@
 @Composable
 private fun MovieDetailsContent(
     movie: MovieDetails,
-    onCastMemberClick: (Int) -> Unit = {},
-    sharedTransitionScope: SharedTransitionScope,
-    animatedVisibilityScope: AnimatedVisibilityScope
+    onCastMemberClick: (Int) -> Unit = {}
 ) {
     Column(
         modifier = Modifier
             .fillMaxSize()
             .verticalScroll(rememberScrollState())
     ) {
-        MovieHeroSection(
-            movie = movie,
-            sharedTransitionScope = sharedTransitionScope,
-            animatedVisibilityScope = animatedVisibilityScope
-        )
+        // Hero Section with Backdrop and Poster
+        MovieHeroSection(movie = movie)
 
         // Main Content
         Column(
@@ -303,44 +282,26 @@
         spokenLanguages = listOf("English", "Spanish")
     )
 
-    SharedTransitionLayout {
-        AnimatedVisibility(visible = true) {
-            MovieDetailsScreen(
-                uiState = MovieDetailsUiState.Success(sampleMovie),
-                onRetry = {},
-                sharedTransitionScope = this@SharedTransitionLayout,
-                animatedVisibilityScope = this@AnimatedVisibility
-            )
-        }
-    }
+    MovieDetailsScreen(
+        uiState = MovieDetailsViewModel.MovieDetailsUiState.Success(sampleMovie),
+        onRetry = {}
+    )
 }
 
 @Preview
 @Composable
 private fun MovieDetailsScreenLoadingPreview() {
-    SharedTransitionLayout {
-        AnimatedVisibility(visible = true) {
-            MovieDetailsScreen(
-                uiState = MovieDetailsUiState.Loading,
-                onRetry = {},
-                sharedTransitionScope = this@SharedTransitionLayout,
-                animatedVisibilityScope = this@AnimatedVisibility
-            )
-        }
-    }
+    MovieDetailsScreen(
+        uiState = MovieDetailsViewModel.MovieDetailsUiState.Loading,
+        onRetry = {}
+    )
 }
 
 @Preview
 @Composable
 private fun MovieDetailsScreenErrorPreview() {
-    SharedTransitionLayout {
-        AnimatedVisibility(visible = true) {
-            MovieDetailsScreen(
-                uiState = MovieDetailsUiState.Error("Failed to load movie details. Please check your internet connection."),
-                onRetry = {},
-                sharedTransitionScope = this@SharedTransitionLayout,
-                animatedVisibilityScope = this@AnimatedVisibility
-            )
-        }
-    }
+    MovieDetailsScreen(
+        uiState = MovieDetailsViewModel.MovieDetailsUiState.Error("Failed to load movie details. Please check your internet connection."),
+        onRetry = {}
+    )
 }