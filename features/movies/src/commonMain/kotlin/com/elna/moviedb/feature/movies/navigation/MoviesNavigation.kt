package com.elna.moviedb.feature.movies.navigation

<<<<<<< HEAD
import androidx.compose.animation.SharedTransitionScope
import androidx.compose.runtime.snapshots.SnapshotStateList
import androidx.navigation3.runtime.NavEntry
import androidx.navigation3.ui.LocalNavAnimatedContentScope
import com.elna.moviedb.core.ui.navigation.MovieDetailsRoute
=======
import androidx.compose.runtime.Composable
import androidx.compose.runtime.mutableStateListOf
import androidx.compose.runtime.remember
import androidx.compose.runtime.snapshots.SnapshotStateList
import androidx.navigation3.runtime.EntryProviderScope
import androidx.navigation3.runtime.entryProvider
import androidx.navigation3.runtime.rememberSaveableStateHolderNavEntryDecorator
import androidx.navigation3.ui.NavDisplay
import com.elna.moviedb.core.ui.navigation.MoviesRoute
>>>>>>> 6101bcb7
import com.elna.moviedb.core.ui.navigation.PersonDetailsRoute
import com.elna.moviedb.core.ui.navigation.Route
import androidx.lifecycle.viewmodel.navigation3.rememberViewModelStoreNavEntryDecorator
import com.elna.moviedb.feature.movies.ui.movie_details.MovieDetailsScreen
import com.elna.moviedb.feature.movies.ui.movies.MoviesScreen

<<<<<<< HEAD
fun moviesEntry(
    key: Route,
    backStack: SnapshotStateList<Route>,
    sharedTransitionScope: SharedTransitionScope
): NavEntry<Route> {
    return NavEntry(key = key) {
        val animatedContentScope = LocalNavAnimatedContentScope.current
        MoviesScreen(
            onClick = { movieId, _ ->
                backStack.add(MovieDetailsRoute(movieId))
            },
            sharedTransitionScope = sharedTransitionScope,
            animatedVisibilityScope = animatedContentScope
        )
    }
}

fun movieDetailsEntry(
    key: MovieDetailsRoute,
    backStack: SnapshotStateList<Route>,
    sharedTransitionScope: SharedTransitionScope
): NavEntry<Route> {
    return NavEntry(key = key) {
        val animatedContentScope = LocalNavAnimatedContentScope.current
        MovieDetailsScreen(
            movieId = key.movieId,
            onCastMemberClick = { personId ->
                backStack.add(PersonDetailsRoute(personId))
            },
            sharedTransitionScope = sharedTransitionScope,
            animatedVisibilityScope = animatedContentScope
        )
    }
=======

fun EntryProviderScope<Route>.moviesFlow(
    rootBackStack: SnapshotStateList<Route>
) {
    entry<MoviesRoute> {
        MoviesNavigation(
            rootBackStack = rootBackStack,
            startDestination = it.startAt,
        )
    }
}


@Composable
private fun MoviesNavigation(
    rootBackStack: SnapshotStateList<Route>,
    startDestination: Route,
) {
    val backStack: SnapshotStateList<Route> = remember { mutableStateListOf(startDestination) }

    NavDisplay(
        backStack = backStack,
        entryDecorators = listOf(
            rememberSaveableStateHolderNavEntryDecorator(),
            rememberViewModelStoreNavEntryDecorator()
        ),
        entryProvider = entryProvider {
            entry<MoviesRoute.MoviesListRoute> {
                MoviesScreen(onClick = { movieId, _ ->
                    backStack.add(MoviesRoute.MovieDetailsRoute(movieId))
                })
            }
            entry<MoviesRoute.MovieDetailsRoute> {
                MovieDetailsScreen(
                    movieId = it.movieId,
                    onCastMemberClick = { personId ->
                        rootBackStack.add(PersonDetailsRoute(personId))
                    }
                )
            }
        }
    )
>>>>>>> 6101bcb7
}<|MERGE_RESOLUTION|>--- conflicted
+++ resolved
@@ -1,12 +1,5 @@
 package com.elna.moviedb.feature.movies.navigation
 
-<<<<<<< HEAD
-import androidx.compose.animation.SharedTransitionScope
-import androidx.compose.runtime.snapshots.SnapshotStateList
-import androidx.navigation3.runtime.NavEntry
-import androidx.navigation3.ui.LocalNavAnimatedContentScope
-import com.elna.moviedb.core.ui.navigation.MovieDetailsRoute
-=======
 import androidx.compose.runtime.Composable
 import androidx.compose.runtime.mutableStateListOf
 import androidx.compose.runtime.remember
@@ -16,48 +9,12 @@
 import androidx.navigation3.runtime.rememberSaveableStateHolderNavEntryDecorator
 import androidx.navigation3.ui.NavDisplay
 import com.elna.moviedb.core.ui.navigation.MoviesRoute
->>>>>>> 6101bcb7
 import com.elna.moviedb.core.ui.navigation.PersonDetailsRoute
 import com.elna.moviedb.core.ui.navigation.Route
 import androidx.lifecycle.viewmodel.navigation3.rememberViewModelStoreNavEntryDecorator
 import com.elna.moviedb.feature.movies.ui.movie_details.MovieDetailsScreen
 import com.elna.moviedb.feature.movies.ui.movies.MoviesScreen
 
-<<<<<<< HEAD
-fun moviesEntry(
-    key: Route,
-    backStack: SnapshotStateList<Route>,
-    sharedTransitionScope: SharedTransitionScope
-): NavEntry<Route> {
-    return NavEntry(key = key) {
-        val animatedContentScope = LocalNavAnimatedContentScope.current
-        MoviesScreen(
-            onClick = { movieId, _ ->
-                backStack.add(MovieDetailsRoute(movieId))
-            },
-            sharedTransitionScope = sharedTransitionScope,
-            animatedVisibilityScope = animatedContentScope
-        )
-    }
-}
-
-fun movieDetailsEntry(
-    key: MovieDetailsRoute,
-    backStack: SnapshotStateList<Route>,
-    sharedTransitionScope: SharedTransitionScope
-): NavEntry<Route> {
-    return NavEntry(key = key) {
-        val animatedContentScope = LocalNavAnimatedContentScope.current
-        MovieDetailsScreen(
-            movieId = key.movieId,
-            onCastMemberClick = { personId ->
-                backStack.add(PersonDetailsRoute(personId))
-            },
-            sharedTransitionScope = sharedTransitionScope,
-            animatedVisibilityScope = animatedContentScope
-        )
-    }
-=======
 
 fun EntryProviderScope<Route>.moviesFlow(
     rootBackStack: SnapshotStateList<Route>
@@ -100,5 +57,4 @@
             }
         }
     )
->>>>>>> 6101bcb7
 }