--- conflicted
+++ resolved
@@ -2,18 +2,10 @@
 
 import androidx.compose.animation.ExperimentalSharedTransitionApi
 import androidx.compose.animation.SharedTransitionScope
-import androidx.compose.runtime.Composable
-import androidx.compose.runtime.mutableStateListOf
-import androidx.compose.runtime.remember
 import androidx.compose.runtime.snapshots.SnapshotStateList
-import androidx.lifecycle.viewmodel.navigation3.rememberViewModelStoreNavEntryDecorator
 import androidx.navigation3.runtime.EntryProviderScope
-import androidx.navigation3.runtime.entryProvider
-import androidx.navigation3.runtime.rememberSaveableStateHolderNavEntryDecorator
 import androidx.navigation3.ui.LocalNavAnimatedContentScope
-import androidx.navigation3.ui.NavDisplay
 import com.elna.moviedb.core.ui.navigation.MoviesRoute
-import com.elna.moviedb.core.ui.navigation.PersonDetailsRoute
 import com.elna.moviedb.core.ui.navigation.Route
 import com.elna.moviedb.feature.movies.ui.movie_details.MovieDetailsScreen
 import com.elna.moviedb.feature.movies.ui.movies.MoviesScreen
@@ -24,72 +16,23 @@
     rootBackStack: SnapshotStateList<Route>,
     sharedTransitionScope: SharedTransitionScope
 ) {
-<<<<<<< HEAD
-    entry<MoviesRoute> {
-        MoviesNavigation(
-            rootBackStack = rootBackStack,
-            startDestination = it.startAt,
-            sharedTransitionScope = sharedTransitionScope
+
+    entry<MoviesRoute.MoviesListRoute> {
+        MoviesScreen(
+            onClick = { movieId, _, category ->
+                rootBackStack.add(MoviesRoute.MovieDetailsRoute(movieId, category.name))
+            },
+            sharedTransitionScope = sharedTransitionScope,
+            animatedVisibilityScope = LocalNavAnimatedContentScope.current
         )
     }
-}
-=======
->>>>>>> f4c3b6d7
 
-    entry<MoviesRoute.MoviesListRoute> {
-        MoviesScreen(onClick = { movieId, _ ->
-            rootBackStack.add(MoviesRoute.MovieDetailsRoute(movieId))
-        })
-    }
-
-<<<<<<< HEAD
-@OptIn(ExperimentalSharedTransitionApi::class)
-@Composable
-private fun MoviesNavigation(
-    rootBackStack: SnapshotStateList<Route>,
-    startDestination: Route,
-    sharedTransitionScope: SharedTransitionScope
-) {
-    val backStack: SnapshotStateList<Route> = remember { mutableStateListOf(startDestination) }
-
-    NavDisplay(
-        backStack = backStack,
-        entryDecorators = listOf(
-            rememberSaveableStateHolderNavEntryDecorator(),
-            rememberViewModelStoreNavEntryDecorator()
-        ),
-        entryProvider = entryProvider {
-            entry<MoviesRoute.MoviesListRoute> {
-                MoviesScreen(
-                    onClick = { movieId, _, category ->
-                        backStack.add(MoviesRoute.MovieDetailsRoute(movieId, category.name))
-                    },
-                    sharedTransitionScope = sharedTransitionScope,
-                    animatedVisibilityScope = LocalNavAnimatedContentScope.current
-                )
-            }
-            entry<MoviesRoute.MovieDetailsRoute> {
-                MovieDetailsScreen(
-                    movieId = it.movieId,
-                    category = it.category,
-                    onCastMemberClick = { personId ->
-                        val movieDetailsRoute = MoviesRoute(startAt = it)
-                        if (movieDetailsRoute !in rootBackStack) {
-                            rootBackStack.add(movieDetailsRoute)
-                        }
-                        rootBackStack.add(PersonDetailsRoute(personId))
-                    },
-                    sharedTransitionScope = sharedTransitionScope,
-                    animatedVisibilityScope = LocalNavAnimatedContentScope.current
-                )
-=======
     entry<MoviesRoute.MovieDetailsRoute> {
         MovieDetailsScreen(
             movieId = it.movieId,
-            onCastMemberClick = { personId ->
-                rootBackStack.add(PersonDetailsRoute(personId))
->>>>>>> f4c3b6d7
-            }
+            category = it.category,
+            sharedTransitionScope = sharedTransitionScope,
+            animatedVisibilityScope = LocalNavAnimatedContentScope.current
         )
     }
 }