--- conflicted
+++ resolved
@@ -2,16 +2,9 @@
 
 import androidx.compose.animation.ExperimentalSharedTransitionApi
 import androidx.compose.animation.SharedTransitionScope
-import androidx.compose.runtime.Composable
-import androidx.compose.runtime.mutableStateListOf
-import androidx.compose.runtime.remember
 import androidx.compose.runtime.snapshots.SnapshotStateList
-import androidx.lifecycle.viewmodel.navigation3.rememberViewModelStoreNavEntryDecorator
 import androidx.navigation3.runtime.EntryProviderScope
-import androidx.navigation3.runtime.entryProvider
-import androidx.navigation3.runtime.rememberSaveableStateHolderNavEntryDecorator
 import androidx.navigation3.ui.LocalNavAnimatedContentScope
-import androidx.navigation3.ui.NavDisplay
 import com.elna.moviedb.core.model.TvShowCategory
 import com.elna.moviedb.core.ui.navigation.PersonDetailsRoute
 import com.elna.moviedb.core.ui.navigation.Route
@@ -20,78 +13,30 @@
 import com.elna.moviedb.feature.tvshows.ui.tv_shows.TvShowsScreen
 
 @OptIn(ExperimentalSharedTransitionApi::class)
+
 fun EntryProviderScope<Route>.tvShowsFlow(
     rootBackStack: SnapshotStateList<Route>,
     sharedTransitionScope: SharedTransitionScope
 ) {
-<<<<<<< HEAD
-    entry<TvShowsRoute> {
-        TvShowsNavigation(
-            rootBackStack = rootBackStack,
-            startDestination = it.startAt,
-            sharedTransitionScope = sharedTransitionScope
-=======
     entry<TvShowsRoute.TvShowsListRoute> {
-        TvShowsScreen(onClick = { tvShowId, _ ->
-            rootBackStack.add(TvShowsRoute.TvShowDetailsRoute(tvShowId))
-        })
+        TvShowsScreen(
+            onClick = { tvShowId: Int, _: String, category: TvShowCategory ->
+                rootBackStack.add(TvShowsRoute.TvShowDetailsRoute(tvShowId, category.name))
+            },
+            sharedTransitionScope = sharedTransitionScope,
+            animatedVisibilityScope = LocalNavAnimatedContentScope.current
+        )
     }
 
     entry<TvShowsRoute.TvShowDetailsRoute> {
         TvShowDetailsScreen(
             tvShowId = it.tvShowId,
+            category = it.category,
             onCastMemberClick = { personId ->
                 rootBackStack.add(PersonDetailsRoute(personId))
-            }
->>>>>>> f4c3b6d7
+            },
+            sharedTransitionScope = sharedTransitionScope,
+            animatedVisibilityScope = LocalNavAnimatedContentScope.current
         )
     }
-}
-
-@OptIn(ExperimentalSharedTransitionApi::class)
-@Composable
-private fun TvShowsNavigation(
-    rootBackStack: SnapshotStateList<Route>,
-    startDestination: Route,
-    sharedTransitionScope: SharedTransitionScope
-) {
-    val backStack: SnapshotStateList<Route> = remember { mutableStateListOf(startDestination) }
-
-    NavDisplay(
-        backStack = backStack,
-        entryDecorators = listOf(
-            rememberSaveableStateHolderNavEntryDecorator(),
-            rememberViewModelStoreNavEntryDecorator()
-        ),
-        entryProvider = entryProvider {
-<<<<<<< HEAD
-            entry<TvShowsRoute.TvShowsListRoute> {
-                TvShowsScreen(
-                    onClick = { tvShowId: Int, _: String, category: TvShowCategory ->
-                        backStack.add(TvShowsRoute.TvShowDetailsRoute(tvShowId, category.name))
-                    },
-                    sharedTransitionScope = sharedTransitionScope,
-                    animatedVisibilityScope = LocalNavAnimatedContentScope.current
-                )
-            }
-            entry<TvShowsRoute.TvShowDetailsRoute> {
-                TvShowDetailsScreen(
-                    tvShowId = it.tvShowId,
-                    category = it.category,
-                    onCastMemberClick = { personId ->
-                        val tvShowDetailsRoute = TvShowsRoute(startAt = it)
-                        if (tvShowDetailsRoute !in rootBackStack) {
-                            rootBackStack.add(tvShowDetailsRoute)
-                        }
-                        rootBackStack.add(PersonDetailsRoute(personId))
-                    },
-                    sharedTransitionScope = sharedTransitionScope,
-                    animatedVisibilityScope = LocalNavAnimatedContentScope.current
-                )
-            }
-=======
-
->>>>>>> f4c3b6d7
-        }
-    )
 }