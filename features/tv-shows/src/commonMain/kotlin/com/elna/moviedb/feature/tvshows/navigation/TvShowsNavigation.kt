package com.elna.moviedb.feature.tvshows.navigation

import androidx.compose.animation.ExperimentalSharedTransitionApi
import androidx.compose.animation.SharedTransitionLayout
import androidx.compose.runtime.Composable
import androidx.compose.runtime.mutableStateListOf
import androidx.compose.runtime.remember
import androidx.compose.runtime.snapshots.SnapshotStateList
import androidx.lifecycle.viewmodel.navigation3.rememberViewModelStoreNavEntryDecorator
import androidx.navigation3.runtime.EntryProviderScope
import androidx.navigation3.runtime.entryProvider
import androidx.navigation3.runtime.rememberSaveableStateHolderNavEntryDecorator
import androidx.navigation3.ui.LocalNavAnimatedContentScope
import androidx.navigation3.ui.NavDisplay
import com.elna.moviedb.core.model.TvShowCategory
import com.elna.moviedb.core.ui.navigation.PersonDetailsRoute
import com.elna.moviedb.core.ui.navigation.Route
import com.elna.moviedb.core.ui.navigation.TvShowsRoute
import com.elna.moviedb.feature.tvshows.ui.tv_show_details.TvShowDetailsScreen
import com.elna.moviedb.feature.tvshows.ui.tv_shows.TvShowsScreen

fun EntryProviderScope<Route>.tvShowsFlow(
    rootBackStack: SnapshotStateList<Route>
) {
    entry<TvShowsRoute> {
        TvShowsNavigation(
            rootBackStack = rootBackStack,
            startDestination = it.startAt
        )
    }
}

@OptIn(ExperimentalSharedTransitionApi::class)
@Composable
private fun TvShowsNavigation(
    rootBackStack: SnapshotStateList<Route>,
    startDestination: Route,
) {
    val backStack: SnapshotStateList<Route> = remember { mutableStateListOf(startDestination) }

    SharedTransitionLayout {
        NavDisplay(
            backStack = backStack,
            entryDecorators = listOf(
                rememberSaveableStateHolderNavEntryDecorator(),
                rememberViewModelStoreNavEntryDecorator()
            ),
            entryProvider = entryProvider {
                entry<TvShowsRoute.TvShowsListRoute> {
                    TvShowsScreen(
                        onClick = { tvShowId: Int, _: String, category: TvShowCategory ->
                            backStack.add(TvShowsRoute.TvShowDetailsRoute(tvShowId, category.name))
                        },
                        sharedTransitionScope = this@SharedTransitionLayout,
                        animatedVisibilityScope = LocalNavAnimatedContentScope.current
                    )
                }
                entry<TvShowsRoute.TvShowDetailsRoute> {
                    TvShowDetailsScreen(
                        tvShowId = it.tvShowId,
                        category = it.category,
                        onCastMemberClick = { personId ->
                            rootBackStack.add(PersonDetailsRoute(personId))
                        },
                        sharedTransitionScope = this@SharedTransitionLayout,
                        animatedVisibilityScope = LocalNavAnimatedContentScope.current
                    )
                }
            }
<<<<<<< HEAD
        )
    }
=======
            entry<TvShowsRoute.TvShowDetailsRoute> {
                TvShowDetailsScreen(
                    tvShowId = it.tvShowId,
                    onCastMemberClick = { personId ->
                        rootBackStack.add(TvShowsRoute(startAt = it))
                        rootBackStack.add(PersonDetailsRoute(personId))
                    }
                )
            }
        }
    )
>>>>>>> 4b913c61
}<|MERGE_RESOLUTION|>--- conflicted
+++ resolved
@@ -60,6 +60,7 @@
                         tvShowId = it.tvShowId,
                         category = it.category,
                         onCastMemberClick = { personId ->
+                            rootBackStack.add(TvShowsRoute(startAt = it))
                             rootBackStack.add(PersonDetailsRoute(personId))
                         },
                         sharedTransitionScope = this@SharedTransitionLayout,
@@ -67,20 +68,6 @@
                     )
                 }
             }
-<<<<<<< HEAD
         )
     }
-=======
-            entry<TvShowsRoute.TvShowDetailsRoute> {
-                TvShowDetailsScreen(
-                    tvShowId = it.tvShowId,
-                    onCastMemberClick = { personId ->
-                        rootBackStack.add(TvShowsRoute(startAt = it))
-                        rootBackStack.add(PersonDetailsRoute(personId))
-                    }
-                )
-            }
-        }
-    )
->>>>>>> 4b913c61
 }