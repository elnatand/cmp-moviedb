--- conflicted
+++ resolved
@@ -1,6 +1,5 @@
 package com.elna.moviedb.navigation
 
-import androidx.compose.animation.SharedTransitionLayout
 import androidx.compose.runtime.Composable
 import androidx.compose.runtime.snapshots.SnapshotStateList
 import androidx.lifecycle.viewmodel.navigation3.rememberViewModelStoreNavEntryDecorator
@@ -18,28 +17,6 @@
 fun RootNavGraph(
     rootBackStack: SnapshotStateList<Route>,
 ) {
-<<<<<<< HEAD
-    SharedTransitionLayout {
-        NavDisplay(
-            backStack = backStack,
-            entryDecorators = listOf(
-                rememberSaveableStateHolderNavEntryDecorator(),
-                rememberViewModelStoreNavEntryDecorator()
-            ),
-            entryProvider = { key ->
-                when (key) {
-                    MoviesRoute -> moviesEntry(key, backStack, this@SharedTransitionLayout)
-                    is MovieDetailsRoute -> movieDetailsEntry(key, backStack, this@SharedTransitionLayout)
-                    TvShowsRoute -> tvShowsEntry(key, backStack)
-                    is TvShowDetailsRoute -> tvShowDetailsEntry(key, backStack)
-                    SearchRoute -> searchEntry(key, backStack)
-                    ProfileRoute -> profileEntry(key)
-                    is PersonDetailsRoute -> personDetailsEntry(key, backStack)
-                }
-            }
-        )
-    }
-=======
     NavDisplay(
         backStack = rootBackStack,
         entryDecorators = listOf(
@@ -56,5 +33,4 @@
             profileEntry()
         }
     )
->>>>>>> 6101bcb7
 }