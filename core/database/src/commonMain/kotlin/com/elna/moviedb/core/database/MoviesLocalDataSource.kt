--- conflicted
+++ resolved
@@ -57,11 +57,8 @@
     suspend fun deleteCastForMovie(movieId: Int) {
         movieDetailsDao.deleteCastForMovie(movieId)
     }
-<<<<<<< HEAD
-=======
 
     suspend fun replaceCastForMovie(movieId: Int, cast: List<CastMemberEntity>) {
         movieDetailsDao.replaceCastForMovie(movieId, cast)
     }
->>>>>>> 5d1f2cd4
 }