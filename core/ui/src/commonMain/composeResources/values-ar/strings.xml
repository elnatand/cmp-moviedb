--- conflicted
+++ resolved
@@ -67,11 +67,7 @@
     <string name="unknown">غير معروف</string>
     <string name="yes">نعم</string>
     <string name="no">لا</string>
-<<<<<<< HEAD
-    <string name="trailers">إعلانات</string>
-=======
     <string name="trailers">عرض تشويقي</string>
->>>>>>> 498c0768
 
     <!-- Error Messages -->
     <string name="unknown_error_occurred">حدث خطأ غير معروف</string>
